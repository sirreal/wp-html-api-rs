#![allow(dead_code)]
#![allow(unused_variables)]

use std::{collections::HashMap, rc::Rc};

macro_rules! strspn {
    ($expression:expr, $pattern:pat, $offset:expr $(,)?) => {{
        $expression[$offset..]
            .iter()
            .position(|&b| !matches!(b, $pattern))
            .unwrap_or(0)
    }};
}

macro_rules! strcspn {
    ($expression:expr, $pattern:pat, $offset:expr $(,)?) => {{
        $expression[$offset..]
            .iter()
            .position(|&b| matches!(b, $pattern))
            .unwrap_or($expression.len() - $offset)
    }};
}

const MAX_BOOKMARKS: usize = 10;

pub struct TagProcessor {
    attributes: Vec<AttributeToken>,
    bytes_already_parsed: usize,
    comment_type: Option<CommentType>,
    html_bytes: Rc<[u8]>,
    is_closing_tag: Option<bool>,
    lexical_updates: Vec<HtmlTextReplacement>,
    pub(crate) parser_state: ParserState,
    parsing_namespace: ParsingNamespace,
    skip_newline_at: Option<usize>,
    tag_name_length: Option<usize>,
    tag_name_starts_at: Option<usize>,
    text_length: Option<usize>,
    pub(crate) text_node_classification: TextNodeClassification,
    text_starts_at: Option<usize>,
    token_length: Option<usize>,
    token_starts_at: Option<usize>,

    ///
    /// indicates if the document is in quirks mode or no-quirks mode.
    ///
    ///  impact on html parsing:
    ///
    ///   - in `no_quirks_mode` (also known as "standard mode"):
    ///       - css class and id selectors match byte-for-byte (case-sensitively).
    ///       - a table start tag `<table>` implicitly closes any open `p` element.
    ///
    ///   - in `quirks_mode`:
    ///       - css class and id selectors match match in an ascii case-insensitive manner.
    ///       - a table start tag `<table>` opens a `table` element as a child of a `p`
    ///         element if one is open.
    ///
    /// quirks and no-quirks mode are thus mostly about styling, but have an impact when
    /// tables are found inside paragraph elements.
    pub(crate) compat_mode: CompatMode,

    pub(crate) bookmarks: HashMap<Box<str>, HtmlSpan>,
}

#[derive(Debug, PartialEq, Default)]
pub enum CompatMode {
    /// No-quirks mode document compatability mode.
    ///
    /// > In no-quirks mode, the behavior is (hopefully) the desired behavior
    /// > described by the modern HTML and CSS specifications.
    ///
    /// @see https://developer.mozilla.org/en-US/docs/Web/HTML/Quirks_Mode_and_Standards_Mode
    #[default]
    NoQuirks,

    /// Quirks mode document compatability mode.
    ///
    /// > In quirks mode, layout emulates behavior in Navigator 4 and Internet
    /// > Explorer 5. This is essential in order to support websites that were
    /// > built before the widespread adoption of web standards.
    ///
    /// @see https://developer.mozilla.org/en-US/docs/Web/HTML/Quirks_Mode_and_Standards_Mode
    Quirks,
}

#[derive(Default, PartialEq, Debug, Clone)]
pub enum ParsingNamespace {
    #[default]
    Html,
    Svg,
    MathML,
}
impl Into<String> for ParsingNamespace {
    fn into(self) -> String {
        match self {
            ParsingNamespace::Html => "html",
            ParsingNamespace::Svg => "svg",
            ParsingNamespace::MathML => "math",
        }
        .to_string()
    }
}

struct HtmlTextReplacement {
    start: usize,
    length: usize,
    text: Rc<str>,
}

#[derive(Clone)]
pub(crate) struct HtmlSpan {
    start: usize,
    length: usize,
}
impl HtmlSpan {
    pub fn new(start: usize, length: usize) -> Self {
        Self { start, length }
    }
}

impl HtmlTextReplacement {
    pub fn new(start: usize, length: usize, text: &str) -> Self {
        Self {
            start,
            length,
            text: text.into(),
        }
    }
}

impl TagProcessor {
    pub fn new(html: &[u8]) -> Self {
        let html_bytes = html.into();
        Self {
            html_bytes,
            ..Default::default()
        }
    }

    /// Finds the next token in the HTML document.
    ///
    /// An HTML document can be viewed as a stream of tokens,
    /// where tokens are things like HTML tags, HTML comments,
    /// text nodes, etc. This method finds the next token in
    /// the HTML document and returns whether it found one.
    ///
    /// If it starts parsing a token and reaches the end of the
    /// document then it will seek to the start of the last
    /// token and pause, returning `false` to indicate that it
    /// failed to find a complete token.
    ///
    /// Possible token types, based on the HTML specification:
    ///
    ///  - an HTML tag, whether opening, closing, or void.
    ///  - a text node - the plaintext inside tags.
    ///  - an HTML comment.
    ///  - a DOCTYPE declaration.
    ///  - a processing instruction, e.g. `<?xml version="1.0" ?>`.
    ///
    /// The Tag Processor currently only supports the tag token.
    ///
    /// @return bool Whether a token was parsed.
    pub fn next_token(&mut self) -> bool {
        self.base_class_next_token()
    }

    /// Internal method which finds the next token in the HTML document.
    ///
    /// This method is a protected internal function which implements the logic for
    /// finding the next token in a document. It exists so that the parser can update
    /// its state without affecting the location of the cursor in the document and
    /// without triggering subclass methods for things like `next_token()`, e.g. when
    /// applying patches before searching for the next token.
    ///
    /// @return bool Whether a token was parsed.
    fn base_class_next_token(&mut self) -> bool {
        let was_at = self.bytes_already_parsed;
        self.after_tag();

        if ParserState::Complete == self.parser_state
            || ParserState::IncompleteInput == self.parser_state
        {
            return false;
        }

        /*
         * The next step in the parsing loop determines the parsing state;
         * clear it so that state doesn't linger from the previous step.
         */
        self.parser_state = ParserState::Ready;

        if self.bytes_already_parsed >= self.html_bytes.len() {
            self.parser_state = ParserState::Complete;
            return false;
        }

        // Find the next tag if it exists.
        if false == self.parse_next_tag() {
            if self.parser_state == ParserState::IncompleteInput {
                self.bytes_already_parsed = was_at;
            }

            return false;
        }

        /*
         * For legacy reasons the rest of this function handles tags and their
         * attributes. If the processor has reached the end of the document
         * or if it matched any other token then it should return here to avoid
         * attempting to process tag-specific syntax.
         */
        if ParserState::IncompleteInput != self.parser_state
            && ParserState::Complete != self.parser_state
            && ParserState::MatchedTag != self.parser_state
        {
            return true;
        }

        // Parse all of its attributes.
        while self.parse_next_attribute() {}

        // Ensure that the tag closes before the end of the document.
        if ParserState::IncompleteInput == self.parser_state
            || self.bytes_already_parsed >= self.html_bytes.len()
        {
            // Does this appropriately clear state (parsed attributes)?
            self.parser_state = ParserState::IncompleteInput;
            self.bytes_already_parsed = was_at;

            return false;
        }

        let tag_ends_at = strpos(&self.html_bytes, b">", self.bytes_already_parsed);
        if tag_ends_at.is_none() {
            self.parser_state = ParserState::IncompleteInput;
            self.bytes_already_parsed = was_at;
            return false;
        }
        let tag_ends_at = tag_ends_at.unwrap();
        self.parser_state = ParserState::MatchedTag;
        self.bytes_already_parsed = tag_ends_at + 1;
        self.token_length = Some(
            self.bytes_already_parsed
                - self
                    .token_starts_at
                    .expect("token starts at must be defined here"),
        );

        /*
         * Certain tags require additional processing. The first-letter pre-check
         * avoids unnecessary string allocation when comparing the tag names.
         *
         *  - IFRAME
         *  - LISTING (deprecated)
         *  - NOEMBED (deprecated)
         *  - NOFRAMES (deprecated)
         *  - PRE
         *  - SCRIPT
         *  - STYLE
         *  - TEXTAREA
         *  - TITLE
         *  - XMP (deprecated)
         */
        if self.is_closing_tag.unwrap_or(false)
            || ParsingNamespace::Html != self.parsing_namespace
            || match self.html_bytes[self.token_starts_at.unwrap()] {
                b'i' | b'I' | b'l' | b'L' | b'n' | b'N' | b'p' | b'P' | b's' | b'S' | b't'
                | b'T' | b'x' | b'X' => true,
                _ => false,
            }
        {
            return true;
        }

        let tag = self.get_tag().unwrap();

        /*
         * For LISTING, PRE, and TEXTAREA, the first linefeed of an immediately-following
         * text node is ignored as an authoring convenience.
         *
         * @see static::skip_newline_at
         */
        if tag == TagName::LISTING || tag == TagName::PRE {
            self.skip_newline_at = Some(self.bytes_already_parsed);
            return true;
        }

        /*
         * There are certain elements whose children are not DATA but are instead
         * RCDATA or RAWTEXT. These cannot contain other elements, and the contents
         * are parsed as plaintext, with character references decoded in RCDATA but
         * not in RAWTEXT.
         *
         * These elements are described here as "self-contained" or special atomic
         * elements whose end tag is consumed with the opening tag, and they will
         * contain modifiable text inside of them.
         *
         * Preserve the opening tag pointers, as these will be overwritten
         * when finding the closing tag. They will be reset after finding
         * the closing to tag to point to the opening of the special atomic
         * tag sequence.
         */
        let tag_name_starts_at = self.tag_name_starts_at.unwrap();
        let tag_name_length = self.tag_name_length.unwrap();
        let tag_ends_at = self.token_starts_at.unwrap() + self.token_length.unwrap();

        let found_closer = match tag {
            TagName::SCRIPT => self.skip_script_data(),

            TagName::TEXTAREA | TagName::TITLE => self.skip_rcdata(&tag),

            /*
             * In the browser this list would include the NOSCRIPT element,
             * but the Tag Processor is an environment with the scripting
             * flag disabled, meaning that it needs to descend into the
             * NOSCRIPT element to be able to properly process what will be
             * sent to a browser.
             *
             * Note that this rule makes HTML5 syntax incompatible with XML,
             * because the parsing of this token depends on client application.
             * The NOSCRIPT element cannot be represented in the XHTML syntax.
             */
            TagName::IFRAME
            | TagName::NOEMBED
            | TagName::NOFRAMES
            | TagName::STYLE
            | TagName::XMP => self.skip_rawtext(&tag),

            // No other tags should be treated in their entirety here.
            _ => return true,
        };

        if !found_closer {
            self.parser_state = ParserState::IncompleteInput;
            self.bytes_already_parsed = was_at;
            return false;
        }

        /*
         * The values here look like they reference the opening tag but they reference
         * the closing tag instead. This is why the opening tag values were stored
         * above in a variable. It reads confusingly here, but that's because the
         * functions that skip the contents have moved all the internal cursors past
         * the inner content of the tag.
         */
        self.token_starts_at = Some(was_at);
        self.token_length = Some(self.bytes_already_parsed - self.token_starts_at.unwrap());
        self.text_starts_at = Some(tag_ends_at);
        self.text_length = Some(self.tag_name_starts_at.unwrap() - self.text_starts_at.unwrap());
        self.tag_name_starts_at = Some(tag_name_starts_at);
        self.tag_name_length = Some(tag_name_length);

        return true;
    }

    /// Applies attribute updates and cleans up once a tag is fully parsed.
    fn after_tag(&mut self) {
        /*
         * There could be lexical updates enqueued for an attribute that
         * also exists on the next tag. In order to avoid conflating the
         * attributes across the two tags, lexical updates with names
         * need to be flushed to raw lexical updates.
         */
        self.class_name_updates_to_attributes_updates();

        /*
         * Purge updates if there are too many. The actual count isn't
         * scientific, but a few values from 100 to a few thousand were
         * tests to find a practically-useful limit.
         *
         * If the update queue grows too big, then the Tag Processor
         * will spend more time iterating through them and lose the
         * efficiency gains of deferring applying them.
         */
        if 1_000 < self.lexical_updates.len() {
            self.get_updated_html();
        }

        if self
            .lexical_updates
            .iter()
            .any(|update| update.start >= self.bytes_already_parsed)
        {
            self.get_updated_html();
        }

        self.token_starts_at = None;
        self.token_length = None;
        self.tag_name_starts_at = None;
        self.tag_name_length = None;
        self.text_starts_at = None;
        self.text_length = None;
        self.is_closing_tag = None;
        self.attributes = vec![];
        self.comment_type = None;
        self.text_node_classification = TextNodeClassification::Generic;
    }

    fn class_name_updates_to_attributes_updates(&self) {
        // Implement me!
    }

    /// Returns the string representation of the HTML Tag Processor.
    ///
    /// @return string The processed HTML.
    pub fn get_updated_html(&self) -> Rc<[u8]> {
        self.html_bytes.clone()
    }

    fn parse_next_tag(&mut self) -> bool {
        self.after_tag();

        let doc_length = self.html_bytes.len();
        let was_at = self.bytes_already_parsed;
        let mut at = was_at;

        while at < doc_length {
            let next_at = strpos(&self.html_bytes, b"<", at);
            if next_at.is_none() {
                break;
            }
            at = next_at.unwrap();

            if at > was_at {
                /*
                 * A "<" normally starts a new HTML tag or syntax token, but in cases where the
                 * following character can't produce a valid token, the "<" is instead treated
                 * as plaintext and the parser should skip over it. This avoids a problem when
                 * following earlier practices of typing emoji with text, e.g. "<3". This
                 * should be a heart, not a tag. It's supposed to be rendered, not hidden.
                 *
                 * At this point the parser checks if this is one of those cases and if it is
                 * will continue searching for the next "<" in search of a token boundary.
                 *
                 * @see https://html.spec.whatwg.org/#tag-open-state
                 */
                if !matches!( self.html_bytes[at + 1], b'!'| b'/'| b'?'| b'a'..=b'z' | b'A'..=b'Z')
                {
                    at += 1;
                    continue;
                }

                self.parser_state = ParserState::TextNode;
                self.token_starts_at = Some(was_at);
                self.token_length = Some(at - was_at);
                self.text_starts_at = Some(was_at);
                self.text_length = Some(self.token_length.unwrap());
                self.bytes_already_parsed = at;
                return true;
            }

            self.token_starts_at = Some(at);

            if at + 1 < doc_length && b'/' == self.html_bytes[at + 1] {
                self.is_closing_tag = Some(true);
                at += 1;
            } else {
                self.is_closing_tag = Some(false);
            }

            /*
             * HTML tag names must start with [a-zA-Z] otherwise they are not tags.
             * For example, "<3" is rendered as text, not a tag opener. If at least
             * one letter follows the "<" then _it is_ a tag, but if the following
             * character is anything else it _is not a tag_.
             *
             * It's not uncommon to find non-tags starting with `<` in an HTML
             * document, so it's good for performance to make this pre-check before
             * continuing to attempt to parse a tag name.
             *
             * Reference:
             * * https://html.spec.whatwg.org/multipage/parsing.html#data-state
             * * https://html.spec.whatwg.org/multipage/parsing.html#tag-open-state
             */
            let tag_name_prefix_length =
                strspn!( self.html_bytes, b'a'..=b'z'|b'A'..=b'Z', at + 1 );

            if tag_name_prefix_length > 0 {
                at += 1;
                self.parser_state = ParserState::MatchedTag;
                self.tag_name_starts_at = Some(at);
                self.tag_name_length = Some(
                    tag_name_prefix_length
                        + strcspn!(
                            self.html_bytes,
                            b' ' | b'\t' | 0x0c | b'\r' | b'\n' | b'/' | b'>',
                            at + tag_name_prefix_length
                        ),
                );
                self.bytes_already_parsed = at + self.tag_name_length.unwrap();
                return true;
            }

            /*
             * Abort if no tag is found before the end of
             * the document. There is nothing left to parse.
             */
            if at + 1 >= self.html_bytes.len() {
                self.parser_state = ParserState::IncompleteInput;
                return false;
            }

            /*
             * `<!` transitions to markup declaration open state
             * https://html.spec.whatwg.org/multipage/parsing.html#markup-declaration-open-state
             */
            if !self.is_closing_tag.unwrap_or(false) && b'!' == self.html_bytes[at + 1] {
                /*
                 * `<!--` transitions to a comment state – apply further comment rules.
                 * https://html.spec.whatwg.org/multipage/parsing.html#tag-open-state
                 */
                if &self.html_bytes[at + 2..at + 4] == b"--" {
                    let mut closer_at = at + 4;
                    // If it's not possible to close the comment then there is nothing more to scan.
                    if self.html_bytes.len() <= closer_at {
                        self.parser_state = ParserState::IncompleteInput;
                        return false;
                    }

                    // Abruptly-closed empty comments are a sequence of dashes followed by `>`.
                    let span_of_dashes = strspn!(self.html_bytes, b'-', closer_at);
                    if b'>' == self.html_bytes[closer_at + span_of_dashes] {
                        /*
                         * @todo When implementing `set_modifiable_text()` ensure that updates to this token
                         *       don't break the syntax for short comments, e.g. `<!--->`. Unlike other comment
                         *       and bogus comment syntax, these leave no clear insertion point for text and
                         *       they need to be modified specially in order to contain text. E.g. to store
                         *       `?` as the modifiable text, the `<!--->` needs to become `<!--?-->`, which
                         *       involves inserting an additional `-` into the token after the modifiable text.
                         */
                        self.parser_state = ParserState::Comment;
                        self.comment_type = Some(CommentType::AbruptlyClosedComment);
                        self.token_length =
                            Some(closer_at + span_of_dashes + 1 - self.token_starts_at.unwrap());

                        // Only provide modifiable text if the token is long enough to contain it.
                        if span_of_dashes >= 2 {
                            self.comment_type = Some(CommentType::HtmlComment);
                            self.text_starts_at = Some(self.token_starts_at.unwrap() + 4);
                            self.text_length = Some(span_of_dashes - 2);
                        }

                        self.bytes_already_parsed = closer_at + span_of_dashes + 1;
                        return true;
                    }

                    /*
                     * Comments may be closed by either a --> or an invalid --!>.
                     * The first occurrence closes the comment.
                     *
                     * See https://html.spec.whatwg.org/#parse-error-incorrectly-closed-comment
                     */
                    closer_at -= 1; // Pre-increment inside condition below reduces risk of accidental infinite looping.
                    while ({
                        closer_at += 1;
                        closer_at
                    } < self.html_bytes.len())
                    {
                        let next_closer = strpos(&self.html_bytes, b"--", closer_at);
                        if next_closer.is_none() {
                            self.parser_state = ParserState::IncompleteInput;
                            return false;
                        }
                        closer_at = next_closer.unwrap();

                        if closer_at + 2 < self.html_bytes.len()
                            && b'>' == self.html_bytes[closer_at + 2]
                        {
                            self.parser_state = ParserState::Comment;
                            self.comment_type = Some(CommentType::HtmlComment);
                            self.token_length = Some(closer_at + 3 - self.token_starts_at.unwrap());
                            self.text_starts_at = Some(self.token_starts_at.unwrap() + 4);
                            self.text_length = Some(closer_at - self.text_starts_at.unwrap());
                            self.bytes_already_parsed = closer_at + 3;
                            return true;
                        }

                        if closer_at + 3 < doc_length
                            && b'!' == self.html_bytes[closer_at + 2]
                            && b'>' == self.html_bytes[closer_at + 3]
                        {
                            self.parser_state = ParserState::Comment;
                            self.comment_type = Some(CommentType::HtmlComment);
                            self.token_length = Some(closer_at + 4 - self.token_starts_at.unwrap());
                            self.text_starts_at = Some(self.token_starts_at.unwrap() + 4);
                            self.text_length = Some(closer_at - self.text_starts_at.unwrap());
                            self.bytes_already_parsed = closer_at + 4;
                            return true;
                        }
                    }
                }

                /*
                 * `<!DOCTYPE` transitions to DOCTYPE state – skip to the nearest >
                 * These are ASCII-case-insensitive.
                 * https://html.spec.whatwg.org/multipage/parsing.html#tag-open-state
                 */
                if doc_length > at + 8
                    && matches!(&self.html_bytes[at + 2], b'D' | b'd')
                    && matches!(&self.html_bytes[at + 3], b'O' | b'o')
                    && matches!(&self.html_bytes[at + 4], b'C' | b'c')
                    && matches!(&self.html_bytes[at + 5], b'T' | b't')
                    && matches!(&self.html_bytes[at + 6], b'Y' | b'y')
                    && matches!(&self.html_bytes[at + 7], b'P' | b'p')
                    && matches!(&self.html_bytes[at + 8], b'E' | b'e')
                {
                    let closer_at = strpos(&self.html_bytes, b">", at + 9);
                    if closer_at.is_none() {
                        self.parser_state = ParserState::IncompleteInput;
                        return false;
                    }
                    let closer_at = closer_at.unwrap();

                    let token_starts_at = self.token_starts_at.unwrap();
                    self.parser_state = ParserState::Doctype;
                    self.token_length = Some(closer_at + 1 - token_starts_at);
                    self.text_starts_at = Some(token_starts_at + 9);
                    self.text_length = Some(closer_at - self.text_starts_at.unwrap());
                    self.bytes_already_parsed = closer_at + 1;
                    return true;
                }

                if self.parsing_namespace == ParsingNamespace::Html
                    && doc_length > at + 8
                    && &self.html_bytes[at + 2..=at + 8] == b"[CDATA["
                {
                    let closer_at = strpos(&self.html_bytes, b"]]>", at + 9);
                    if closer_at.is_none() {
                        self.parser_state = ParserState::IncompleteInput;
                        return false;
                    }
                    let closer_at = closer_at.unwrap();

                    self.parser_state = ParserState::CDATANode;
                    self.text_starts_at = Some(at + 9);
                    self.text_length = Some(closer_at - self.text_starts_at.unwrap());
                    self.token_length = Some(closer_at + 3 - self.token_starts_at.unwrap());
                    self.bytes_already_parsed = closer_at + 3;
                    return true;
                }

                /*
                 * Anything else here is an incorrectly-opened comment and transitions
                 * to the bogus comment state - skip to the nearest >. If no closer is
                 * found then the HTML was truncated inside the markup declaration.
                 */
                let closer_at = strpos(&self.html_bytes, b">", at + 1);
                if closer_at.is_none() {
                    self.parser_state = ParserState::IncompleteInput;
                    return false;
                }
                let closer_at = closer_at.unwrap();

                self.parser_state = ParserState::Comment;
                self.comment_type = Some(CommentType::InvalidHtml);
                self.token_length = Some(closer_at + 1 - self.token_starts_at.unwrap());
                self.text_starts_at = Some(self.token_starts_at.unwrap() + 2);
                self.text_length = Some(closer_at - self.text_starts_at.unwrap());
                self.bytes_already_parsed = closer_at + 1;

                /*
                 * Identify nodes that would be CDATA if HTML had CDATA sections.
                 *
                 * This section must occur after identifying the bogus comment end
                 * because in an HTML parser it will span to the nearest `>`, even
                 * if there's no `]]>` as would be required in an XML document. It
                 * is therefore not possible to parse a CDATA section containing
                 * a `>` in the HTML syntax.
                 *
                 * Inside foreign elements there is a discrepancy between browsers
                 * and the specification on this.
                 *
                 * @todo Track whether the Tag Processor is inside a foreign element
                 *       and require the proper closing `]]>` in those cases.
                 */
                if self.token_length.unwrap() >= 10
                    && b'[' == self.html_bytes[self.token_starts_at.unwrap() + 2]
                    && b'C' == self.html_bytes[self.token_starts_at.unwrap() + 3]
                    && b'D' == self.html_bytes[self.token_starts_at.unwrap() + 4]
                    && b'A' == self.html_bytes[self.token_starts_at.unwrap() + 5]
                    && b'T' == self.html_bytes[self.token_starts_at.unwrap() + 6]
                    && b'A' == self.html_bytes[self.token_starts_at.unwrap() + 7]
                    && b'[' == self.html_bytes[self.token_starts_at.unwrap() + 8]
                    && b']' == self.html_bytes[closer_at - 1]
                    && b']' == self.html_bytes[closer_at - 2]
                {
                    self.parser_state = ParserState::Comment;
                    self.comment_type = Some(CommentType::CdataLookalike);
                    self.text_starts_at = Some(self.text_starts_at.unwrap() + 7);
                    self.text_length = Some(self.text_length.unwrap() - 9);
                }

                return true;
            }

            /*
             * </> is a missing end tag name, which is ignored.
             *
             * This was also known as the "presumptuous empty tag"
             * in early discussions as it was proposed to close
             * the nearest previous opening tag.
             *
             * See https://html.spec.whatwg.org/#parse-error-missing-end-tag-name
             */
            if b'>' == self.html_bytes[at + 1] {
                // `<>` is interpreted as plaintext.
                if !self.is_closing_tag.unwrap() {
                    at += 1;
                    continue;
                }

                self.parser_state = ParserState::PresumptuousTag;
                self.token_length = Some(at + 2 - self.token_starts_at.unwrap());
                self.bytes_already_parsed = at + 2;
                return true;
            }

            /*
             * `<?` transitions to a bogus comment state – skip to the nearest >
             * See https://html.spec.whatwg.org/multipage/parsing.html#tag-open-state
             */
            if !self.is_closing_tag.unwrap() && b'?' == self.html_bytes[at + 1] {
                let closer_at = strpos(&self.html_bytes, b">", at + 2);
                if closer_at.is_none() {
                    self.parser_state = ParserState::IncompleteInput;
                    return false;
                }
                let closer_at = closer_at.unwrap();

                self.parser_state = ParserState::Comment;
                self.comment_type = Some(CommentType::InvalidHtml);
                self.token_length = Some(closer_at + 1 - self.token_starts_at.unwrap());
                self.text_starts_at = Some(self.token_starts_at.unwrap() + 2);
                self.text_length = Some(closer_at - self.text_starts_at.unwrap());
                self.bytes_already_parsed = closer_at + 1;

                /*
                 * Identify a Processing Instruction node were HTML to have them.
                 *
                 * This section must occur after identifying the bogus comment end
                 * because in an HTML parser it will span to the nearest `>`, even
                 * if there's no `?>` as would be required in an XML document. It
                 * is therefore not possible to parse a Processing Instruction node
                 * containing a `>` in the HTML syntax.
                 *
                 * XML allows for more target names, but this code only identifies
                 * those with ASCII-representable target names. This means that it
                 * may identify some Processing Instruction nodes as bogus comments,
                 * but it will not misinterpret the HTML structure. By limiting the
                 * identification to these target names the Tag Processor can avoid
                 * the need to start parsing UTF-8 sequences.
                 *
                 * > NameStartChar ::= ":" | [A-Z] | "_" | [a-z] | [#xC0-#xD6] | [#xD8-#xF6] | [#xF8-#x2FF] |
                 *                     [#x370-#x37D] | [#x37F-#x1FFF] | [#x200C-#x200D] | [#x2070-#x218F] |
                 *                     [#x2C00-#x2FEF] | [#x3001-#xD7FF] | [#xF900-#xFDCF] | [#xFDF0-#xFFFD] |
                 *                     [#x10000-#xEFFFF]
                 * > NameChar      ::= NameStartChar | "-" | "." | [0-9] | #xB7 | [#x0300-#x036F] | [#x203F-#x2040]
                 *
                 * @todo Processing instruction nodes in SGML may contain any kind of markup. XML defines a
                 *       special case with `<?xml ... ?>` syntax, but the `?` is part of the bogus comment.
                 *
                 * @see https://www.w3.org/TR/2006/REC-xml11-20060816/#NT-PITarget
                 */
                if self.token_length.unwrap() >= 5 && b'?' == self.html_bytes[closer_at - 1] {
                    let comment_text = substr(
                        &self.html_bytes,
                        self.token_starts_at.unwrap() + 2,
                        self.token_length.unwrap() - 4,
                    );
                    let mut pi_target_length =
                        strspn!( comment_text, b'a'..=b'z'|b'A'..b'Z'|b':'|b'_', 0 );

                    if 0 < pi_target_length {
                        pi_target_length += strspn!( comment_text, b'a'..=b'z'|b'A'..b'Z'|b':'|b'_'|b'-'|b'.', pi_target_length );

                        self.comment_type = Some(CommentType::PiNodeLookalike);
                        self.tag_name_starts_at = Some(self.token_starts_at.unwrap() + 2);
                        self.tag_name_length = Some(pi_target_length);
                        self.text_starts_at = Some(self.text_starts_at.unwrap() + pi_target_length);
                        self.text_length = Some(self.text_length.unwrap() - (pi_target_length + 1));
                    }
                }

                return true;
            }

            /*
             * If a non-alpha starts the tag name in a tag closer it's a comment.
             * Find the first `>`, which closes the comment.
             *
             * This parser classifies these particular comments as special "funky comments"
             * which are made available for further processing.
             *
             * See https://html.spec.whatwg.org/#parse-error-invalid-first-character-of-tag-name
             */
            if self.is_closing_tag.unwrap() {
                // No chance of finding a closer.
                if at + 3 > doc_length {
                    self.parser_state = ParserState::IncompleteInput;
                    return false;
                }

                let closer_at = strpos(&self.html_bytes, b">", at + 2);
                if closer_at.is_none() {
                    self.parser_state = ParserState::IncompleteInput;
                    return false;
                }
                let closer_at = closer_at.unwrap();

                self.parser_state = ParserState::FunkyComment;
                self.token_length = Some(closer_at + 1 - self.token_starts_at.unwrap());
                self.text_starts_at = Some(self.token_starts_at.unwrap() + 2);
                self.text_length = Some(closer_at - self.text_starts_at.unwrap());
                self.bytes_already_parsed = closer_at + 1;
                return true;
            }

            at += 1;
        }

        /*
         * This does not imply an incomplete parse; it indicates that there
         * can be nothing left in the document other than a #text node.
         */
        self.parser_state = ParserState::TextNode;
        self.token_starts_at = Some(was_at);
        self.token_length = Some(doc_length - was_at);
        self.text_starts_at = Some(was_at);
        self.text_length = Some(self.token_length.unwrap());
        self.bytes_already_parsed = doc_length;

        true
    }

    fn parse_next_attribute(&mut self) -> bool {
        let doc_length = self.html_bytes.len();

        // Skip whitespace and slashes.
        self.bytes_already_parsed += strspn!(
            &self.html_bytes,
            b' ' | b'\t' | 0x0c | b'\r' | b'\n' | b'/',
            self.bytes_already_parsed
        );
        if self.bytes_already_parsed >= doc_length {
            self.parser_state = ParserState::IncompleteInput;
            return false;
        }

        /*
         * Treat the equal sign as a part of the attribute
         * name if it is the first encountered byte.
         *
         * @see https://html.spec.whatwg.org/multipage/parsing.html#before-attribute-name-state
         */
        let starts_with_equal = self.html_bytes.get(self.bytes_already_parsed).unwrap() == &b'=';
        let start_shift = if starts_with_equal { 1 } else { 0 };
        let name_length = start_shift
            + strcspn!(
                self.html_bytes,
                b'=' | b'/' | b'>' | b' ' | b'\t' | 0x0c | b'\r' | b'\n',
                self.bytes_already_parsed + start_shift
            );

        // No attribute, just tag closer.
        if 0 == name_length || self.bytes_already_parsed + name_length >= doc_length {
            return false;
        }

        let attribute_start = self.bytes_already_parsed;
        self.bytes_already_parsed += name_length;
        if self.bytes_already_parsed >= doc_length {
            self.parser_state = ParserState::IncompleteInput;
            return false;
        }

        self.skip_whitespace();
        if self.bytes_already_parsed >= doc_length {
            self.parser_state = ParserState::IncompleteInput;
            return false;
        }

        let has_value = b'=' == self.html_bytes[self.bytes_already_parsed];
        let (value_start, value_length, attribute_end) = if has_value {
            self.bytes_already_parsed += 1;
            self.skip_whitespace();
            if self.bytes_already_parsed >= doc_length {
                self.parser_state = ParserState::IncompleteInput;
                return false;
            }

            match self.html_bytes[self.bytes_already_parsed] {
                quote @ (b'\'' | b'"') => {
                    let value_start = self.bytes_already_parsed + 1;
                    let end_quote_at = strpos(&self.html_bytes, &[quote], value_start);
                    let end_quote_at = end_quote_at.unwrap_or(doc_length);
                    let value_length = end_quote_at - value_start;
                    let attribute_end = end_quote_at + 1;
                    self.bytes_already_parsed = attribute_end;
                    (value_start, value_length, attribute_end)
                }

                _ => {
                    let value_start = self.bytes_already_parsed;
                    let value_length = strcspn!(
                        self.html_bytes,
                        b'>' | b' ' | b'\t' | 0x0c | b'\r' | b'\n',
                        value_start
                    );
                    let attribute_end = value_start + value_length;
                    self.bytes_already_parsed = attribute_end;
                    (value_start, value_length, attribute_end)
                }
            }
        } else {
            let value_start = self.bytes_already_parsed;
            let value_length = 0;
            let attribute_end = attribute_start + name_length;
            (value_start, value_length, attribute_end)
        };

        if attribute_end >= doc_length {
            self.parser_state = ParserState::IncompleteInput;
            return false;
        }

        if self.is_closing_tag.unwrap() {
            return true;
        }

        self.attributes.push(AttributeToken {
            name_length,
            value_starts_at: value_start,
            value_length,
            start: attribute_start,
            length: attribute_end - attribute_start,
            is_true: !has_value,
        });

        true
    }

    pub fn get_tag(&self) -> Option<TagName> {
        if !matches!(
            self.parser_state,
            ParserState::MatchedTag | ParserState::Comment
        ) {
            return None;
        }

        let at = self.tag_name_starts_at.unwrap();
        let length = self.tag_name_length.unwrap();

        if ParserState::Comment == self.parser_state
            && Some(CommentType::PiNodeLookalike) != self.comment_type
        {
            return None;
        }

<<<<<<< HEAD
        Some(TagName(
            substr(&self.html_bytes, at, length)
                .to_ascii_uppercase()
                .into(),
        ))
=======
        Some(substr(&self.html_bytes, at, length).into())
>>>>>>> f94d6e22
    }

    /// Indicates the kind of matched token, if any.
    ///
    /// This differs from `get_token_name()` in that it always
    /// returns a static string indicating the type, whereas
    /// `get_token_name()` may return values derived from the
    /// token itself, such as a tag name or processing
    /// instruction tag.
    ///
    /// Possible values:
    ///  - `#tag` when matched on a tag.
    ///  - `#text` when matched on a text node.
    ///  - `#cdata-section` when matched on a CDATA node.
    ///  - `#comment` when matched on a comment.
    ///  - `#doctype` when matched on a DOCTYPE declaration.
    ///  - `#presumptuous-tag` when matched on an empty tag closer.
    ///  - `#funky-comment` when matched on a funky comment.
    ///
    pub fn get_token_type(&self) -> Option<TokenType> {
        match self.parser_state {
            ParserState::MatchedTag => Some(TokenType::Tag),
            ParserState::Doctype => Some(TokenType::Doctype),
            ParserState::TextNode => Some(TokenType::Text),
            ParserState::CDATANode => Some(TokenType::CdataSection),
            ParserState::Comment => Some(TokenType::Comment),
            ParserState::PresumptuousTag => Some(TokenType::PresumptuousTag),
            ParserState::FunkyComment => Some(TokenType::FunkyComment),

            ParserState::Ready | ParserState::Complete | ParserState::IncompleteInput => None,
        }
    }

    pub fn get_token_name(&self) -> Option<NodeName> {
        match self.parser_state {
            ParserState::MatchedTag => Some(NodeName::Tag(self.get_tag().unwrap())),
            ParserState::Doctype => Some(NodeName::Tag(TagName::Doctype)),
            _ => self.get_token_type().map(|t| NodeName::Token(t)),
        }
    }

    /// Skips contents of script tags.
    ///
    /// @return bool Whether the script tag was closed before the end of the document.
    fn skip_script_data(&mut self) -> bool {
        let mut state = ScriptState::Unescaped;
        let doc_length = self.html_bytes.len();
        let mut at = self.bytes_already_parsed;

        while at < doc_length {
            at += strcspn!(self.html_bytes, b'-' | b'<', at);

            /*
             * For all script states a "-->"  transitions
             * back into the normal unescaped script mode,
             * even if that's the current state.
             */
            if at + 2 < doc_length
                && self.html_bytes[at] == b'-'
                && self.html_bytes[at + 1] == b'-'
                && self.html_bytes[at + 2] == b'>'
            {
                at += 3;
                state = ScriptState::Unescaped;
                continue;
            }

            if at + 1 >= doc_length {
                return false;
            }

            /*
             * Everything of interest past here starts with "<".
             * Check this character and advance position regardless.
             */
            at += 1;
            if self.html_bytes[at - 1] != b'<' {
                continue;
            }

            /*
             * Unlike with "-->", the "<!--" only transitions
             * into the escaped mode if not already there.
             *
             * Inside the escaped modes it will be ignored; and
             * should never break out of the double-escaped
             * mode and back into the escaped mode.
             *
             * While this requires a mode change, it does not
             * impact the parsing otherwise, so continue
             * parsing after updating the state.
             */
            if at + 2 < doc_length
                && self.html_bytes[at] == b'!'
                && self.html_bytes[at + 1] == b'-'
                && self.html_bytes[at + 2] == b'-'
            {
                at += 3;
                if state == ScriptState::Unescaped {
                    state = ScriptState::Escaped;
                }
                continue;
            }

            let is_closing = if self.html_bytes[at] == b'/' {
                let closer_potentially_starts_at = at - 1;
                at += 1;
                Some(closer_potentially_starts_at)
            } else {
                None
            };

            /*
             * At this point the only remaining state-changes occur with the
             * <script> and </script> tags; unless one of these appears next,
             * proceed scanning to the next potential token in the text.
             */
            if !(at + 6 < doc_length
                && (b's' == self.html_bytes[at] || b'S' == self.html_bytes[at])
                && (b'c' == self.html_bytes[at + 1] || b'C' == self.html_bytes[at + 1])
                && (b'r' == self.html_bytes[at + 2] || b'R' == self.html_bytes[at + 2])
                && (b'i' == self.html_bytes[at + 3] || b'I' == self.html_bytes[at + 3])
                && (b'p' == self.html_bytes[at + 4] || b'P' == self.html_bytes[at + 4])
                && (b't' == self.html_bytes[at + 5] || b'T' == self.html_bytes[at + 5]))
            {
                at += 1;
                continue;
            }

            /*
             * Ensure that the script tag terminates to avoid matching on
             * substrings of a non-match. For example, the sequence
             * "<script123" should not end a script region even though
             * "<script" is found within the text.
             */
            if at + 6 >= doc_length {
                continue;
            }
            at += 6;
            if !matches!(
                self.html_bytes[at],
                b' ' | b'\t' | b'\r' | b'\n' | b'/' | b'>'
            ) {
                at += 1;
                continue;
            }

            if state == ScriptState::Escaped && is_closing.is_none() {
                state = ScriptState::DoubleEscaped;
                continue;
            }

            if state == ScriptState::DoubleEscaped && is_closing.is_some() {
                state = ScriptState::Escaped;
                continue;
            }

            if let Some(closer_starts_at) = is_closing {
                self.bytes_already_parsed = closer_starts_at;
                self.tag_name_starts_at = Some(closer_starts_at);
                if self.bytes_already_parsed >= doc_length {
                    return false;
                }

                while self.parse_next_attribute() {}

                if self.bytes_already_parsed >= doc_length {
                    self.parser_state = ParserState::IncompleteInput;
                    return false;
                }

                if b'>' == self.html_bytes[self.bytes_already_parsed] {
                    self.bytes_already_parsed += 1;
                    return true;
                }
            }

            at += 1;
        }

        false
    }

    /// Skips contents of RCDATA elements, namely title and textarea tags.
    ///
    /// @see https://html.spec.whatwg.org/multipage/parsing.html#rcdata-state
    ///
    /// @param string $tag_name The uppercase tag name which will close the RCDATA region.
    /// @return bool Whether an end to the RCDATA region was found before the end of the document.
    fn skip_rcdata(&mut self, tag_name: &TagName) -> bool {
        let doc_length = self.html_bytes.len();
        let tag_length = self.tag_name_length.unwrap();

        let mut at = self.bytes_already_parsed;

        let match_end_tag: Box<[u8]> = match tag_name {
            TagName::IFRAME => Box::new(*b"</IFRAME"),
            TagName::NOEMBED => Box::new(*b"</NOEMBED"),
            TagName::NOFRAMES => Box::new(*b"</NOFRAMES"),
            TagName::STYLE => Box::new(*b"</STYLE"),
            TagName::TEXTAREA => Box::new(*b"</TEXTAREA"),
            TagName::TITLE => Box::new(*b"</TITLE"),
            TagName::XMP => Box::new(*b"</XMP"),
            _ => unreachable!("skip_rcdata must receive and allowed tag_name"),
        };

        while at + match_end_tag.len() + 1 < doc_length {
            at = if let Some(end_candidate_pos) = stripos(&self.html_bytes, &match_end_tag, at) {
                end_candidate_pos
            } else {
                return false;
            };
            at += match_end_tag.len();
            self.bytes_already_parsed = at;

            /*
             * Ensure that the tag name terminates to avoid matching on
             * substrings of a longer tag name. For example, the sequence
             * "</textarearug" should not match for "</textarea" even
             * though "textarea" is found within the text.
             */
            if !matches!(
                self.html_bytes[at],
                b' ' | b'\t' | b'\r' | b'\n' | b'/' | b'>'
            ) {
                continue;
            }

            while self.parse_next_attribute() {}

            at = self.bytes_already_parsed;
            if at >= self.html_bytes.len() {
                return false;
            }

            if self.html_bytes[at] == b'>' {
                self.bytes_already_parsed = at + 1;
                return true;
            }

            if at + 1 >= self.html_bytes.len() {
                return false;
            }

            if &self.html_bytes[at..at + 2] == b"/>" {
                self.bytes_already_parsed = at + 2;
                return true;
            }
        }

        false
    }

    /// Skips contents of generic rawtext elements.
    ///
    /// @see https://html.spec.whatwg.org/#generic-raw-text-element-parsing-algorithm
    ///
    /// @param string $tag_name The uppercase tag name which will close the RAWTEXT region.
    /// @return bool Whether an end to the RAWTEXT region was found before the end of the document.
    fn skip_rawtext(&mut self, tag_name: &TagName) -> bool {
        /*
         * These two functions distinguish themselves on whether character references are
         * decoded, and since functionality to read the inner markup isn't supported, it's
         * not necessary to implement these two functions separately.
         */
        return self.skip_rcdata(tag_name);
    }

    /// Move the internal cursor past any immediate successive whitespace.
    fn skip_whitespace(&mut self) {
        self.bytes_already_parsed += strspn!(
            &self.html_bytes,
            b' ' | b'\t' | b'\x0C' | b'\r' | b'\n',
            self.bytes_already_parsed
        );
    }

    /// Indicates if the current tag token is a tag closer.
    ///
    /// # Example:
    ///
    ///     $p = new WP_HTML_Tag_Processor( '<div></div>' );
    ///     $p->next_tag( array( 'tag_name' => 'div', 'tag_closers' => 'visit' ) );
    ///     $p->is_tag_closer() === false;
    ///
    ///     $p->next_tag( array( 'tag_name' => 'div', 'tag_closers' => 'visit' ) );
    ///     $p->is_tag_closer() === true;
    ///
    pub fn is_tag_closer(&self) -> bool {
        self.parser_state == ParserState::MatchedTag
            && self.is_closing_tag.unwrap_or(false)
<<<<<<< HEAD
            && self.get_tag().map(|t| t != "BR").unwrap_or(false)
=======
            && self.get_tag().map(|t| t != TagName::BR).unwrap_or(false)
>>>>>>> f94d6e22
    }

    /// Returns if a matched tag contains the given ASCII case-insensitive class name.
    ///
    /// @param string $wanted_class Look for this CSS class name, ASCII case-insensitive.
    /// @return bool|null Whether the matched tag contains the given class name, or null if not matched.
    pub fn has_class(&self, wanted_class: &str) -> Option<bool> {
        todo!()
    }

    /// Adds a new class name to the currently matched tag.
    ///
    /// @param class_name The class name to add.
    /// @return bool Whether the class was set to be added.
    pub fn add_class(&mut self, class_name: &str) -> bool {
        todo!()
    }

    /// Removes a class name from the currently matched tag.
    ///
    /// @param class_name The class name to remove.
    /// @return bool Whether the class was set to be removed.
    pub fn remove_class(&mut self, class_name: &str) -> bool {
        todo!()
    }

    /// Generator for a foreach loop to step through each class name for the matched tag.
    ///
    /// This generator function is designed to be used inside a "foreach" loop.
    ///
    /// Example:
    ///
    ///     $p = new WP_HTML_Tag_Processor( "<div class='free &lt;egg&lt;\tlang-en'>" );
    ///     $p->next_tag();
    ///     foreach ( $p->class_list() as $class_name ) {
    ///         echo "{$class_name} ";
    ///     }
    ///     // Outputs: "free <egg> lang-en "
    pub fn class_list(&self) -> () {
        todo!()
    }

    /// Removes an attribute from the currently matched tag.
    ///
    /// @param name The attribute name to remove.
    /// @return bool Whether the attribute was set to be removed.
    pub fn remove_attribute(&mut self, name: &str) -> bool {
        todo!()
    }

    /// Sets a bookmark in the HTML document.
    ///
    /// Bookmarks represent specific places or tokens in the HTML
    /// document, such as a tag opener or closer. When applying
    /// edits to a document, such as setting an attribute, the
    /// text offsets of that token may shift; the bookmark is
    /// kept updated with those shifts and remains stable unless
    /// the entire span of text in which the token sits is removed.
    ///
    /// Release bookmarks when they are no longer needed.
    ///
    /// Example:
    ///
    ///     <main><h2>Surprising fact you may not know!</h2></main>
    ///           ^  ^
    ///            \-|-- this `H2` opener bookmark tracks the token
    ///
    ///     <main class="clickbait"><h2>Surprising fact you may no…
    ///                             ^  ^
    ///                              \-|-- it shifts with edits
    ///
    /// Bookmarks provide the ability to seek to a previously-scanned
    /// place in the HTML document. This avoids the need to re-scan
    /// the entire document.
    ///
    /// Example:
    ///
    ///     <ul><li>One</li><li>Two</li><li>Three</li></ul>
    ///                                 ^^^^
    ///                                 want to note this last item
    ///
    ///     $p = new WP_HTML_Tag_Processor( $html );
    ///     $in_list = false;
    ///     while ( $p->next_tag( array( 'tag_closers' => $in_list ? 'visit' : 'skip' ) ) ) {
    ///         if ( 'UL' === $p->get_tag() ) {
    ///             if ( $p->is_tag_closer() ) {
    ///                 $in_list = false;
    ///                 $p->set_bookmark( 'resume' );
    ///                 if ( $p->seek( 'last-li' ) ) {
    ///                     $p->add_class( 'last-li' );
    ///                 }
    ///                 $p->seek( 'resume' );
    ///                 $p->release_bookmark( 'last-li' );
    ///                 $p->release_bookmark( 'resume' );
    ///             } else {
    ///                 $in_list = true;
    ///             }
    ///         }
    ///
    ///         if ( 'LI' === $p->get_tag() ) {
    ///             $p->set_bookmark( 'last-li' );
    ///         }
    ///     }
    ///
    /// Bookmarks intentionally hide the internal string offsets
    /// to which they refer. They are maintained internally as
    /// updates are applied to the HTML document and therefore
    /// retain their "position" - the location to which they
    /// originally pointed. The inability to use bookmarks with
    /// functions like `substr` is therefore intentional to guard
    /// against accidentally breaking the HTML.
    ///
    /// Because bookmarks allocate memory and require processing
    /// for every applied update, they are limited and require
    /// a name. They should not be created with programmatically-made
    /// names, such as "li_{$index}" with some loop. As a general
    /// rule they should only be created with string-literal names
    /// like "start-of-section" or "last-paragraph".
    ///
    /// Bookmarks are a powerful tool to enable complicated behavior.
    /// Consider double-checking that you need this tool if you are
    /// reaching for it, as inappropriate use could lead to broken
    /// HTML structure or unwanted processing overhead.
    ///
    /// @param string $name Identifies this particular bookmark.
    /// @return bool Whether the bookmark was successfully created.
    ///
    pub fn set_bookmark(&mut self, name: &str) -> Result<(), ()> {
        // It only makes sense to set a bookmark if the parser has paused on a concrete token.
        if matches!(
            self.parser_state,
            ParserState::Complete | ParserState::IncompleteInput
        ) {
            return Err(());
        }

        if !self.bookmarks.contains_key(name) && self.bookmarks.len() >= MAX_BOOKMARKS {
            return Err(());
        }

        let span = HtmlSpan::new(self.token_starts_at.unwrap(), self.token_length.unwrap());
        self.bookmarks.insert(name.into(), span);
        Ok(())
    }

    /// Removes a bookmark that is no longer needed.
    ///
    /// Releasing a bookmark frees up the small
    /// performance overhead it requires.
    ///
    /// @param name Name of the bookmark to remove.
    /// @return bool Whether the bookmark already existed before removal.
    pub fn release_bookmark(&mut self, name: &str) -> bool {
        todo!()
    }

    /// Gets lowercase names of all attributes matching a given prefix in the current tag.
    ///
    /// Note that matching is case-insensitive. This is in accordance with the spec:
    ///
    /// > There must never be two or more attributes on
    /// > the same start tag whose names are an ASCII
    /// > case-insensitive match for each other.
    ///     - HTML 5 spec
    ///
    /// Example:
    ///
    ///     $p = new WP_HTML_Tag_Processor( '<div data-ENABLED class="test" DATA-test-id="14">Test</div>' );
    ///     $p->next_tag( array( 'class_name' => 'test' ) ) === true;
    ///     $p->get_attribute_names_with_prefix( 'data-' ) === array( 'data-enabled', 'data-test-id' );
    ///
    ///     $p->next_tag() === false;
    ///     $p->get_attribute_names_with_prefix( 'data-' ) === null;
    pub fn get_attribute_names_with_prefix(&self, prefix: &str) -> Option<Vec<Rc<str>>> {
        todo!()
    }

    /// Returns the namespace of the matched token.
    pub fn get_namespace(&self) -> &str {
        todo!()
    }

    /// Returns the adjusted tag name for a given token, taking into
    /// account the current parsing context, whether HTML, SVG, or MathML.
    pub fn get_qualified_tag_name(&self) -> Option<Rc<str>> {
        todo!()
    }

    pub fn get_modifiable_text(&self) -> Rc<str> {
        match (self.text_starts_at, self.text_length) {
            (Some(at), Some(length)) => {
                String::from_utf8(self.html_bytes[at..(at + length)].to_vec())
                    .unwrap()
                    .as_str()
                    .into()
            }
            _ => "".into(),
        }
    }

    pub fn set_modifiable_text(&self, updated_text: &str) -> bool {
        false
    }

    /// Checks whether a bookmark with the given name exists.
    ///
    /// @param bookmark_name Name to identify a bookmark that potentially exists.
    /// @return Whether that bookmark exists.
    pub fn has_bookmark(&self, bookmark_name: &str) -> bool {
        todo!()
    }

    /// Move the internal cursor in the Tag Processor to a given bookmark's location.
    ///
    /// In order to prevent accidental infinite loops, there's a
    /// maximum limit on the number of times seek() can be called.
    ///
    /// @param bookmark_name Jump to the place in the document identified by this bookmark name.
    /// @return Whether the internal cursor was successfully moved to the bookmark's location.
    pub fn seek(&mut self, bookmark_name: &str) -> bool {
        todo!()
    }

    pub fn get_comment_type(&self) -> Option<CommentType> {
        todo!()
    }

    pub fn set_attribute(&mut self, name: &str, value: &str) -> bool {
        todo!()
    }

    pub fn get_attribute(&self, name: &str) -> Option<String> {
        todo!()
    }

    /// Indicates if the currently matched tag contains the self-closing flag.
    ///
    /// No HTML elements ought to have the self-closing flag and for those, the self-closing
    /// flag will be ignored. For void elements this is benign because they "self close"
    /// automatically. For non-void HTML elements though problems will appear if someone
    /// intends to use a self-closing element in place of that element with an empty body.
    /// For HTML foreign elements and custom elements the self-closing flag determines if
    /// they self-close or not.
    ///
    /// This function does not determine if a tag is self-closing,
    /// but only if the self-closing flag is present in the syntax.
    ///
    /// @return bool Whether the currently matched tag contains the self-closing flag.
    pub fn has_self_closing_flag(&self) -> bool {
        if self.parser_state != ParserState::MatchedTag {
            return false;
        }

        /*
         * The self-closing flag is the solidus at the _end_ of the tag, not the beginning.
         *
         * Example:
         *
         *     <figure />
         *             ^ this appears one character before the end of the closing ">".
         */
        b'/' == self.html_bytes[self.token_starts_at.unwrap() + self.token_length.unwrap() - 2]
    }

    pub(crate) fn subdivide_text_appropriately(&mut self) -> bool {
        todo!()
    }
}

//#[derive(Debug, PartialEq, Clone)]
//pub(crate) struct TagName(pub Rc<[u8]>);
//impl PartialEq<&str> for TagName {
//    fn eq(&self, other: &&str) -> bool {
//        self.0.as_ref() == other.as_bytes()
//    }
//}
//impl PartialEq<str> for TagName {
//    fn eq(&self, other: &str) -> bool {
//        self.0.as_ref() == other.as_bytes()
//    }
//}
//impl Into<Rc<[u8]>> for TagName {
//    fn into(self) -> Rc<[u8]> {
//        self.0
//    }
//}

impl Default for TagProcessor {
    fn default() -> Self {
        Self {
            attributes: vec![],
            bytes_already_parsed: 0,
            comment_type: None,
            html_bytes: Rc::new([]),
            is_closing_tag: None,
            lexical_updates: Vec::new(),
            parser_state: Default::default(),
            parsing_namespace: Default::default(),
            skip_newline_at: None,
            tag_name_length: None,
            tag_name_starts_at: None,
            text_length: None,
            text_node_classification: TextNodeClassification::Generic,
            text_starts_at: None,
            token_length: None,
            token_starts_at: None,
            compat_mode: Default::default(),
            bookmarks: HashMap::new(),
        }
    }
}

#[derive(Default, PartialEq, Debug)]
pub(crate) enum ParserState {
    #[default]
    Ready,
    Complete,
    IncompleteInput,
    MatchedTag,
    TextNode,
    CDATANode,
    Comment,
    Doctype,
    PresumptuousTag,
    FunkyComment,
}

#[derive(PartialEq)]
pub(crate) enum TextNodeClassification {
    Generic,
    NullSequence,
    Whitespace,
}

#[derive(Clone, PartialEq)]
pub enum CommentType {
    /**
     * Indicates that a comment was created when encountering abruptly-closed HTML comment.
     *
     * Example:
     *
     *     <!-->
     *     <!--->
     */
    AbruptlyClosedComment,

    /**
     * Indicates that a comment would be parsed as a CDATA node,
     * were HTML to allow CDATA nodes outside of foreign content.
     *
     * Example:
     *
     *     <![CDATA[This is a CDATA node.]]>
     *
     * This is an HTML comment, but it looks like a CDATA node.
     */
    CdataLookalike,

    /**
     * Indicates that a comment was created when encountering
     * normative HTML comment syntax.
     *
     * Example:
     *
     *     <!-- this is a comment -->
     */
    HtmlComment,

    /**
     * Indicates that a comment would be parsed as a Processing
     * Instruction node, were they to exist within HTML.
     *
     * Example:
     *
     *     <?wp __( 'Like' ) ?>
     *
     * This is an HTML comment, but it looks like a CDATA node.
     */
    PiNodeLookalike,

    /**
     * Indicates that a comment was created when encountering invalid
     * HTML input, a so-called "bogus comment."
     *
     * Example:
     *
     *     <?nothing special>
     *     <!{nothing special}>
     */
    InvalidHtml,
}

fn substr(s: &[u8], offset: usize, length: usize) -> &[u8] {
    &s[offset..offset + length]
}

fn strpos(s: &[u8], pattern: &[u8], offset: usize) -> Option<usize> {
<<<<<<< HEAD
    let p_len = pattern.len();

    if p_len == 0 {
        return Some(offset);
    }

    if (offset + p_len) > s.len() {
        return None;
    }

    let p_end = pattern.get(p_len - 1).unwrap();

    for at in offset..s.len() {
        let c = s.get(at + p_len - 1).unwrap();

        if c != p_end {
            continue;
        }

        if &s[at..(at + p_len)] == pattern {
            return Some(at);
        }
    }

    None
=======
    let window_size = pattern.len();
    match window_size {
        0 => Some(offset),
        1 => {
            let pattern = pattern[0];
            s[offset..]
                .iter()
                .position(|&b| b == pattern)
                .map(|pos| pos + offset)
        }
        _ => s[offset..]
            .windows(window_size)
            .position(|bytes| bytes == pattern)
            .map(|pos| pos + offset),
    }
}

fn stripos(s: &[u8], pattern: &[u8], offset: usize) -> Option<usize> {
    let window_size = pattern.len();
    match window_size {
        0 => Some(offset),
        1 => {
            let pattern = pattern[0];
            s[offset..]
                .iter()
                .position(|&b| b.to_ascii_uppercase() == pattern)
                .map(|pos| pos + offset)
        }
        _ => s[offset..]
            .windows(window_size)
            .position(|bytes| bytes.to_ascii_uppercase() == pattern)
            .map(|pos| pos + offset),
    }
>>>>>>> f94d6e22
}

#[derive(Debug, PartialEq, Clone)]
pub enum TokenType {
    Tag,
    Text,
    CdataSection,
    Comment,
    Doctype,
    PresumptuousTag,
    FunkyComment,
}

impl Into<String> for TokenType {
    fn into(self) -> String {
        match self {
            TokenType::Tag => "#tag".into(),
            TokenType::Text => "#text".into(),
            TokenType::CdataSection => "#cdata-section".into(),
            TokenType::Comment => "#comment".into(),
            TokenType::Doctype => "#doctype".into(),
            TokenType::PresumptuousTag => "#presumptuous-tag".into(),
            TokenType::FunkyComment => "#funky-comment".into(),
        }
    }
}

impl Into<Rc<str>> for TokenType {
    fn into(self) -> Rc<str> {
        match self {
            TokenType::Tag => "#tag".into(),
            TokenType::Text => "#text".into(),
            TokenType::CdataSection => "#cdata-section".into(),
            TokenType::Comment => "#comment".into(),
            TokenType::Doctype => "#doctype".into(),
            TokenType::PresumptuousTag => "#presumptuous-tag".into(),
            TokenType::FunkyComment => "#funky-comment".into(),
        }
    }
}

struct AttributeToken {
    // The byte length of the name.
    pub name_length: usize,

    /// The byte offset where the attribute value starts.
    pub value_starts_at: usize,

    /// The byte length of the attribute value
    pub value_length: usize,

    /// The byte offset where the attribute name starts.
    pub start: usize,

    /// Byte length of text spanning the attribute inside a tag.
    ///
    /// This span starts at the first character of the attribute name
    /// and it ends after one of three cases:
    ///
    ///  - at the end of the attribute name for boolean attributes.
    ///  - at the end of the value for unquoted attributes.
    ///  - at the final single or double quote for quoted attributes.
    ///
    /// Example:
    ///
    ///     <div class="post">
    ///          ------------ length is 12, including quotes
    ///
    ///     <input type="checked" checked id="selector">
    ///                           ------- length is 6
    ///
    ///     <a rel=noopener>
    ///        ------------ length is 11
    ///
    pub length: usize,

    /// Whether the attribute is a boolean attribute with value `true`.
    pub is_true: bool,
}

#[derive(PartialEq)]
enum ScriptState {
    Unescaped,
    Escaped,
    DoubleEscaped,
}

#[cfg(test)]
mod test {
    use super::*;
    #[test]
    fn test_strpos() {
        assert_eq!(strpos(b"0123456789", b"5", 0), Some(5));
        assert_eq!(strpos(b"0123456789", b"5", 4), Some(5));
        assert_eq!(strpos(b"0123456789", b"5", 5), Some(5));
        assert_eq!(strpos(b"0123456789", b"5", 6), None);
        assert_eq!(strpos(b"0123456789", b"1", 2), None);
    }

    #[test]
    fn test_base_next_token() {
        let mut processor = TagProcessor::new(b"<p>Hello world!</p>");
        assert!(processor.base_class_next_token());
        assert_eq!(processor.get_token_type().unwrap(), TokenType::Tag);
        assert_eq!(processor.get_token_name().unwrap(), TagName::P.into());
        assert_eq!(processor.get_tag().unwrap(), TagName::P);
        assert!(processor.base_class_next_token());
        assert_eq!(processor.get_token_type().unwrap(), TokenType::Text);
        assert_eq!(processor.get_token_name().unwrap(), TokenType::Text.into());
        assert!(processor.base_class_next_token());
        assert_eq!(processor.get_token_type().unwrap(), TokenType::Tag);
        assert_eq!(processor.get_token_name().unwrap(), TagName::P.into());
        assert_eq!(processor.is_tag_closer(), true);
    }
}
#[derive(PartialEq, Clone, Debug)]
pub enum NodeName {
    Tag(TagName),
    Token(TokenType),
}
impl Into<NodeName> for TagName {
    fn into(self) -> NodeName {
        NodeName::Tag(self)
    }
}
impl Into<NodeName> for TokenType {
    fn into(self) -> NodeName {
        NodeName::Token(self)
    }
}

#[derive(Debug, PartialEq, Clone)]
pub enum TagName {
    A,
    ADDRESS,
    APPLET,
    AREA,
    ARTICLE,
    ASIDE,
    B,
    BASE,
    BASEFONT,
    BGSOUND,
    BIG,
    BLOCKQUOTE,
    BODY,
    BR,
    BUTTON,
    CAPTION,
    CENTER,
    CODE,
    COL,
    COLGROUP,
    DD,
    DETAILS,
    DIALOG,
    DIR,
    DIV,
    DL,
    DT,
    EM,
    EMBED,
    FIELDSET,
    FIGCAPTION,
    FIGURE,
    FONT,
    FOOTER,
    FORM,
    FRAME,
    FRAMESET,
    HEAD,
    HEADER,
    HGROUP,
    HR,
    HTML,
    I,
    IFRAME,
    IMG,
    INPUT,
    KEYGEN,
    LI,
    LINK,
    LISTING,
    MAIN,
    MARQUEE,
    MATH,
    MENU,
    META,
    NAV,
    NOBR,
    NOEMBED,
    NOFRAMES,
    NOSCRIPT,
    OBJECT,
    OL,
    OPTGROUP,
    OPTION,
    P,
    PARAM,
    PLAINTEXT,
    PRE,
    RB,
    RP,
    RT,
    RTC,
    RUBY,
    S,
    SCRIPT,
    SEARCH,
    SECTION,
    SELECT,
    SMALL,
    SOURCE,
    SPAN,
    STRIKE,
    STRONG,
    STYLE,
    SUB,
    SUMMARY,
    SUP,
    SVG,
    TABLE,
    TBODY,
    TD,
    TEMPLATE,
    TEXTAREA,
    TFOOT,
    TH,
    THEAD,
    TITLE,
    TR,
    TRACK,
    TT,
    U,
    UL,
    VAR,
    WBR,
    XMP,

    // Doctypes to align with PHP impl
    Doctype,

    // Some tags we're interested in for special parsing ru
    Arbitrary(Rc<[u8]>),
}

impl From<&[u8]> for TagName {
    fn from(value: &[u8]) -> Self {
        let upper_cased = value.to_ascii_uppercase();
        match upper_cased.as_slice() {
            b"A" => Self::A,
            b"ADDRESS" => Self::ADDRESS,
            b"APPLET" => Self::APPLET,
            b"AREA" => Self::AREA,
            b"ARTICLE" => Self::ARTICLE,
            b"ASIDE" => Self::ASIDE,
            b"B" => Self::B,
            b"BASE" => Self::BASE,
            b"BASEFONT" => Self::BASEFONT,
            b"BGSOUND" => Self::BGSOUND,
            b"BIG" => Self::BIG,
            b"BLOCKQUOTE" => Self::BLOCKQUOTE,
            b"BODY" => Self::BODY,
            b"BR" => Self::BR,
            b"BUTTON" => Self::BUTTON,
            b"CAPTION" => Self::CAPTION,
            b"CENTER" => Self::CENTER,
            b"CODE" => Self::CODE,
            b"COL" => Self::COL,
            b"COLGROUP" => Self::COLGROUP,
            b"DD" => Self::DD,
            b"DETAILS" => Self::DETAILS,
            b"DIALOG" => Self::DIALOG,
            b"DIR" => Self::DIR,
            b"DIV" => Self::DIV,
            b"DL" => Self::DL,
            b"DT" => Self::DT,
            b"EM" => Self::EM,
            b"EMBED" => Self::EMBED,
            b"FIELDSET" => Self::FIELDSET,
            b"FIGCAPTION" => Self::FIGCAPTION,
            b"FIGURE" => Self::FIGURE,
            b"FONT" => Self::FONT,
            b"FOOTER" => Self::FOOTER,
            b"FORM" => Self::FORM,
            b"FRAME" => Self::FRAME,
            b"FRAMESET" => Self::FRAMESET,
            b"HEAD" => Self::HEAD,
            b"HEADER" => Self::HEADER,
            b"HGROUP" => Self::HGROUP,
            b"HR" => Self::HR,
            b"HTML" => Self::HTML,
            b"I" => Self::I,
            b"IFRAME" => Self::IFRAME,
            b"IMG" => Self::IMG,
            b"INPUT" => Self::INPUT,
            b"KEYGEN" => Self::KEYGEN,
            b"LI" => Self::LI,
            b"LINK" => Self::LINK,
            b"LISTING" => Self::LISTING,
            b"MAIN" => Self::MAIN,
            b"MARQUEE" => Self::MARQUEE,
            b"MATH" => Self::MATH,
            b"MENU" => Self::MENU,
            b"META" => Self::META,
            b"NAV" => Self::NAV,
            b"NOBR" => Self::NOBR,
            b"NOEMBED" => Self::NOEMBED,
            b"NOFRAMES" => Self::NOFRAMES,
            b"NOSCRIPT" => Self::NOSCRIPT,
            b"OBJECT" => Self::OBJECT,
            b"OL" => Self::OL,
            b"OPTGROUP" => Self::OPTGROUP,
            b"OPTION" => Self::OPTION,
            b"P" => Self::P,
            b"PARAM" => Self::PARAM,
            b"PLAINTEXT" => Self::PLAINTEXT,
            b"PRE" => Self::PRE,
            b"RB" => Self::RB,
            b"RP" => Self::RP,
            b"RT" => Self::RT,
            b"RTC" => Self::RTC,
            b"RUBY" => Self::RUBY,
            b"S" => Self::S,
            b"SCRIPT" => Self::SCRIPT,
            b"SEARCH" => Self::SEARCH,
            b"SECTION" => Self::SECTION,
            b"SELECT" => Self::SELECT,
            b"SMALL" => Self::SMALL,
            b"SOURCE" => Self::SOURCE,
            b"SPAN" => Self::SPAN,
            b"STRIKE" => Self::STRIKE,
            b"STRONG" => Self::STRONG,
            b"STYLE" => Self::STYLE,
            b"SUB" => Self::SUB,
            b"SUMMARY" => Self::SUMMARY,
            b"SUP" => Self::SUP,
            b"SVG" => Self::SVG,
            b"TABLE" => Self::TABLE,
            b"TBODY" => Self::TBODY,
            b"TD" => Self::TD,
            b"TEMPLATE" => Self::TEMPLATE,
            b"TEXTAREA" => Self::TEXTAREA,
            b"TFOOT" => Self::TFOOT,
            b"TH" => Self::TH,
            b"THEAD" => Self::THEAD,
            b"TITLE" => Self::TITLE,
            b"TR" => Self::TR,
            b"TRACK" => Self::TRACK,
            b"TT" => Self::TT,
            b"U" => Self::U,
            b"UL" => Self::UL,
            b"VAR" => Self::VAR,
            b"WBR" => Self::WBR,
            b"XMP" => Self::XMP,
            _ => Self::Arbitrary(value.into()),
        }
    }
}<|MERGE_RESOLUTION|>--- conflicted
+++ resolved
@@ -956,15 +956,7 @@
             return None;
         }
 
-<<<<<<< HEAD
-        Some(TagName(
-            substr(&self.html_bytes, at, length)
-                .to_ascii_uppercase()
-                .into(),
-        ))
-=======
         Some(substr(&self.html_bytes, at, length).into())
->>>>>>> f94d6e22
     }
 
     /// Indicates the kind of matched token, if any.
@@ -1256,11 +1248,7 @@
     pub fn is_tag_closer(&self) -> bool {
         self.parser_state == ParserState::MatchedTag
             && self.is_closing_tag.unwrap_or(false)
-<<<<<<< HEAD
-            && self.get_tag().map(|t| t != "BR").unwrap_or(false)
-=======
             && self.get_tag().map(|t| t != TagName::BR).unwrap_or(false)
->>>>>>> f94d6e22
     }
 
     /// Returns if a matched tag contains the given ASCII case-insensitive class name.
@@ -1658,7 +1646,6 @@
 }
 
 fn strpos(s: &[u8], pattern: &[u8], offset: usize) -> Option<usize> {
-<<<<<<< HEAD
     let p_len = pattern.len();
 
     if p_len == 0 {
@@ -1684,41 +1671,34 @@
     }
 
     None
-=======
-    let window_size = pattern.len();
-    match window_size {
-        0 => Some(offset),
-        1 => {
-            let pattern = pattern[0];
-            s[offset..]
-                .iter()
-                .position(|&b| b == pattern)
-                .map(|pos| pos + offset)
-        }
-        _ => s[offset..]
-            .windows(window_size)
-            .position(|bytes| bytes == pattern)
-            .map(|pos| pos + offset),
-    }
 }
 
 fn stripos(s: &[u8], pattern: &[u8], offset: usize) -> Option<usize> {
-    let window_size = pattern.len();
-    match window_size {
-        0 => Some(offset),
-        1 => {
-            let pattern = pattern[0];
-            s[offset..]
-                .iter()
-                .position(|&b| b.to_ascii_uppercase() == pattern)
-                .map(|pos| pos + offset)
-        }
-        _ => s[offset..]
-            .windows(window_size)
-            .position(|bytes| bytes.to_ascii_uppercase() == pattern)
-            .map(|pos| pos + offset),
-    }
->>>>>>> f94d6e22
+    let p_len = pattern.len();
+
+    if p_len == 0 {
+        return Some(offset);
+    }
+
+    if (offset + p_len) > s.len() {
+        return None;
+    }
+
+    let p_end = pattern.get(p_len - 1).unwrap();
+
+    for at in offset..s.len() {
+        let c = s.get(at + p_len - 1).unwrap();
+
+        if !p_end.eq_ignore_ascii_case(&c) {
+            continue;
+        }
+
+        if pattern.eq_ignore_ascii_case(&s[at..(at + p_len)]) {
+            return Some(at);
+        }
+    }
+
+    None
 }
 
 #[derive(Debug, PartialEq, Clone)]
